#!/usr/bin/env python3
# Copyright 2020-2023, NVIDIA CORPORATION & AFFILIATES. All rights reserved.
#
# Redistribution and use in source and binary forms, with or without
# modification, are permitted provided that the following conditions
# are met:
#  * Redistributions of source code must retain the above copyright
#    notice, this list of conditions and the following disclaimer.
#  * Redistributions in binary form must reproduce the above copyright
#    notice, this list of conditions and the following disclaimer in the
#    documentation and/or other materials provided with the distribution.
#  * Neither the name of NVIDIA CORPORATION nor the names of its
#    contributors may be used to endorse or promote products derived
#    from this software without specific prior written permission.
#
# THIS SOFTWARE IS PROVIDED BY THE COPYRIGHT HOLDERS ``AS IS'' AND ANY
# EXPRESS OR IMPLIED WARRANTIES, INCLUDING, BUT NOT LIMITED TO, THE
# IMPLIED WARRANTIES OF MERCHANTABILITY AND FITNESS FOR A PARTICULAR
# PURPOSE ARE DISCLAIMED.  IN NO EVENT SHALL THE COPYRIGHT OWNER OR
# CONTRIBUTORS BE LIABLE FOR ANY DIRECT, INDIRECT, INCIDENTAL, SPECIAL,
# EXEMPLARY, OR CONSEQUENTIAL DAMAGES (INCLUDING, BUT NOT LIMITED TO,
# PROCUREMENT OF SUBSTITUTE GOODS OR SERVICES; LOSS OF USE, DATA, OR
# PROFITS; OR BUSINESS INTERRUPTION) HOWEVER CAUSED AND ON ANY THEORY
# OF LIABILITY, WHETHER IN CONTRACT, STRICT LIABILITY, OR TORT
# (INCLUDING NEGLIGENCE OR OTHERWISE) ARISING IN ANY WAY OUT OF THE USE
# OF THIS SOFTWARE, EVEN IF ADVISED OF THE POSSIBILITY OF SUCH DAMAGE.

import argparse
import os
import os.path
import multiprocessing
import pathlib
import platform
import stat
import subprocess
import sys
from inspect import getsourcefile

#
# Build Triton Inference Server.
#

# By default build.py builds the Triton Docker image, but can also be
# used to build without Docker.  See docs/build.md and --help for more
# infomation.
#
# The TRITON_VERSION file indicates the Triton version and
# TRITON_VERSION_MAP is used to determine the corresponding container
# version and upstream container version (upstream containers are
# dependencies required by Triton). These versions may be overridden.

# Map from Triton version to corresponding container and component versions.
#
#   triton version ->
#     (triton container version,
#      upstream container version,
#      ORT version,
#      ORT OpenVINO version (use None to disable OpenVINO in ORT),
#      Standalone OpenVINO version,
#      DCGM version,
#      Conda version
#     )
#
# Currently the OpenVINO versions used in ORT and standalone must
# match because of the way dlopen works with loading the backends. If
# different versions are used then one backend or the other will
# incorrectly load the other version of the openvino libraries.
#
TRITON_VERSION_MAP = {
    '2.34.0dev': (
        '23.05dev',  # triton container
        '23.04',  # upstream container
        '1.15.0',  # ORT
        '2022.1.0',  # ORT OpenVINO
        '2022.1.0',  # Standalone OpenVINO
        '2.2.9',  # DCGM version
        'py310_23.1.0-1')  # Conda version.
}

CORE_BACKENDS = ['ensemble']

FLAGS = None
EXTRA_CORE_CMAKE_FLAGS = {}
OVERRIDE_CORE_CMAKE_FLAGS = {}
EXTRA_BACKEND_CMAKE_FLAGS = {}
OVERRIDE_BACKEND_CMAKE_FLAGS = {}

THIS_SCRIPT_DIR = os.path.dirname(os.path.abspath(getsourcefile(lambda: 0)))


def log(msg, force=False):
    if force or not FLAGS.quiet:
        try:
            print(msg, file=sys.stderr)
        except Exception:
            print('<failed to log>', file=sys.stderr)


def log_verbose(msg):
    if FLAGS.verbose:
        log(msg, force=True)


def fail(msg):
    fail_if(True, msg)


def fail_if(p, msg):
    if p:
        print('error: {}'.format(msg), file=sys.stderr)
        sys.exit(1)


def target_platform():
    if FLAGS.target_platform is not None:
        return FLAGS.target_platform
    return platform.system().lower()


def target_machine():
    if FLAGS.target_machine is not None:
        return FLAGS.target_machine
    return platform.machine().lower()


def container_versions(version, container_version, upstream_container_version):
    if container_version is None:
        if version not in TRITON_VERSION_MAP:
            fail('container version not known for {}'.format(version))
        container_version = TRITON_VERSION_MAP[version][0]
    if upstream_container_version is None:
        if version not in TRITON_VERSION_MAP:
            fail('upstream container version not known for {}'.format(version))
        upstream_container_version = TRITON_VERSION_MAP[version][1]
    return container_version, upstream_container_version


class BuildScript:
    """Utility class for writing build scripts"""

    def __init__(self, filepath, desc=None, verbose=False):
        self._filepath = filepath
        self._file = open(self._filepath, "w")
        self._verbose = verbose
        self.header(desc)

    def __enter__(self):
        return self

    def __exit__(self, type, value, traceback):
        self.close()

    def __del__(self):
        self.close()

    def close(self):
        if self._file is not None:
            if target_platform() == 'windows':
                self.blankln()
                self._file.write('}\n')
                self._file.write('catch {\n')
                self._file.write('    $_;\n')
                self._file.write('    ExitWithCode 1;\n')
                self._file.write('}\n')
            """Close the file"""
            self._file.close()
            self._file = None
            st = os.stat(self._filepath)
            os.chmod(self._filepath, st.st_mode | stat.S_IEXEC)

    def blankln(self):
        self._file.write('\n')

    def commentln(self, cnt):
        self._file.write('#' * cnt + '\n')

    def comment(self, msg=''):
        if not isinstance(msg, str):
            try:
                for m in msg:
                    self._file.write(f'# {msg}\n')
                return
            except TypeError:
                pass
        self._file.write(f'# {msg}\n')

    def comment_verbose(self, msg=''):
        if self._verbose:
            self.comment(msg)

    def header(self, desc=None):
        if target_platform() != 'windows':
            self._file.write('#!/usr/bin/env bash\n\n')

        if desc is not None:
            self.comment()
            self.comment(desc)
            self.comment()
            self.blankln()

        self.comment('Exit script immediately if any command fails')
        if target_platform() == 'windows':
            self._file.write('function ExitWithCode($exitcode) {\n')
            self._file.write('    $host.SetShouldExit($exitcode)\n')
            self._file.write('    exit $exitcode\n')
            self._file.write('}\n')
            self.blankln()
            if self._verbose:
                self._file.write('Set-PSDebug -Trace 1\n')
            self.blankln()
            self._file.write('try {\n')
        else:
            self._file.write('set -e\n')
            if self._verbose:
                self._file.write('set -x\n')
        self.blankln()

    def envvar_ref(self, v):
        if target_platform() == 'windows':
            return f'${{env:{v}}}'
        return f'${{{v}}}'

    def cmd(self, clist, check_exitcode=False):
        if isinstance(clist, str):
            self._file.write(f'{clist}\n')
        else:
            for c in clist:
                self._file.write(f'{c} ')
            self.blankln()

        if check_exitcode:
            if target_platform() == 'windows':
                self._file.write('if ($LASTEXITCODE -ne 0) {\n')
                self._file.write(
                    '  Write-Output "exited with status code $LASTEXITCODE";\n')
                self._file.write('  ExitWithCode 1;\n')
                self._file.write('}\n')

    def cwd(self, path):
        if target_platform() == 'windows':
            self.cmd(f'Set-Location -EV Err -EA Stop {path}')
        else:
            self.cmd(f'cd {path}')

    def cp(self, src, dest):
        if target_platform() == 'windows':
            self.cmd(f'Copy-Item -EV Err -EA Stop {src} -Destination {dest}')
        else:
            self.cmd(f'cp {src} {dest}')

    def mkdir(self, path):
        if target_platform() == 'windows':
            self.cmd(
                f'New-Item -EV Err -EA Stop -ItemType Directory -Force -Path {path}'
            )
        else:
            self.cmd(f'mkdir -p {pathlib.Path(path)}')

    def rmdir(self, path):
        if target_platform() == 'windows':
            self.cmd(f'if (Test-Path -Path {path}) {{')
            self.cmd(f'  Remove-Item -EV Err -EA Stop -Recurse -Force {path}')
            self.cmd('}')
        else:
            self.cmd(f'rm -fr {pathlib.Path(path)}')

    def cpdir(self, src, dest):
        if target_platform() == 'windows':
            self.cmd(
                f'Copy-Item -EV Err -EA Stop -Recurse {src} -Destination {dest}'
            )
        else:
            self.cmd(f'cp -r {src} {dest}')

    def tar(self, subdir, tar_filename):
        if target_platform() == 'windows':
            fail('unsupported operation: tar')
        else:
            self.cmd(f'tar zcf {tar_filename} {subdir}')

    def cmake(self, args):
        # Pass some additional envvars into cmake...
        env_args = []
        for k in ('TRT_VERSION', 'CMAKE_TOOLCHAIN_FILE',
                  'VCPKG_TARGET_TRIPLET'):
            env_args += [f'"-D{k}={self.envvar_ref(k)}"']
        self.cmd(f'cmake {" ".join(env_args)} {" ".join(args)}',
                 check_exitcode=True)

    def makeinstall(self, target='install'):
        if target_platform() == 'windows':
            verbose_flag = '' if self._verbose else '-clp:ErrorsOnly'
            self.cmd(
                f'msbuild.exe -m:{FLAGS.build_parallel} {verbose_flag} -p:Configuration={FLAGS.build_type} {target}.vcxproj',
                check_exitcode=True)
        else:
            verbose_flag = 'VERBOSE=1' if self._verbose else 'VERBOSE=0'
            self.cmd(f'make -j{FLAGS.build_parallel} {verbose_flag} {target}')

    def gitclone(self, repo, tag, subdir, org):
        clone_dir = subdir
        if not FLAGS.no_force_clone:
            self.rmdir(clone_dir)

        if target_platform() == 'windows':
            self.cmd(f'if (-Not (Test-Path -Path {clone_dir})) {{')
        else:
            self.cmd(f'if [[ ! -e {clone_dir} ]]; then')

        # FIXME [DLIS-4045 - Currently the tag starting with "pull/" is not
        # working with "--repo-tag" as the option is not forwared to the
        # individual repo build correctly.]
        # If 'tag' starts with "pull/" then it must be of form
        # "pull/<pr>/head". We just clone at "main" and then fetch the
        # reference onto a new branch we name "tritonbuildref".
        if tag.startswith("pull/"):
            self.cmd(
                f'  git clone --recursive --depth=1 {org}/{repo}.git {subdir};',
                check_exitcode=True)
            self.cmd('}' if target_platform() == 'windows' else 'fi')
            self.cwd(subdir)
            self.cmd(f'git fetch origin {tag}:tritonbuildref',
                     check_exitcode=True)
            self.cmd(f'git checkout tritonbuildref', check_exitcode=True)
        else:
            self.cmd(
                f'  git clone --recursive --single-branch --depth=1 -b {tag} {org}/{repo}.git {subdir};',
                check_exitcode=True)
            self.cmd('}' if target_platform() == 'windows' else 'fi')


def cmake_core_arg(name, type, value):
    # Return cmake -D setting to set name=value for core build. Use
    # command-line specified value if one is given.
    if name in OVERRIDE_CORE_CMAKE_FLAGS:
        value = OVERRIDE_CORE_CMAKE_FLAGS[name]
    if type is None:
        type = ''
    else:
        type = ':{}'.format(type)
    return '"-D{}{}={}"'.format(name, type, value)


def cmake_core_enable(name, flag):
    # Return cmake -D setting to set name=flag?ON:OFF for core
    # build. Use command-line specified value for 'flag' if one is
    # given.
    if name in OVERRIDE_CORE_CMAKE_FLAGS:
        value = OVERRIDE_CORE_CMAKE_FLAGS[name]
    else:
        value = 'ON' if flag else 'OFF'
    return '"-D{}:BOOL={}"'.format(name, value)


def cmake_core_extra_args():
    args = []
    for k, v in EXTRA_CORE_CMAKE_FLAGS.items():
        args.append('"-D{}={}"'.format(k, v))
    return args


def cmake_backend_arg(backend, name, type, value):
    # Return cmake -D setting to set name=value for backend build. Use
    # command-line specified value if one is given.
    if backend in OVERRIDE_BACKEND_CMAKE_FLAGS:
        if name in OVERRIDE_BACKEND_CMAKE_FLAGS[backend]:
            value = OVERRIDE_BACKEND_CMAKE_FLAGS[backend][name]
    if type is None:
        type = ''
    else:
        type = ':{}'.format(type)
    return '"-D{}{}={}"'.format(name, type, value)


def cmake_backend_enable(backend, name, flag):
    # Return cmake -D setting to set name=flag?ON:OFF for backend
    # build. Use command-line specified value for 'flag' if one is
    # given.
    value = None
    if backend in OVERRIDE_BACKEND_CMAKE_FLAGS:
        if name in OVERRIDE_BACKEND_CMAKE_FLAGS[backend]:
            value = OVERRIDE_BACKEND_CMAKE_FLAGS[backend][name]
    if value is None:
        value = 'ON' if flag else 'OFF'
    return '"-D{}:BOOL={}"'.format(name, value)


def cmake_backend_extra_args(backend):
    args = []
    if backend in EXTRA_BACKEND_CMAKE_FLAGS:
        for k, v in EXTRA_BACKEND_CMAKE_FLAGS[backend].items():
            args.append('"-D{}={}"'.format(k, v))
    return args


def cmake_repoagent_arg(name, type, value):
    # For now there is no override for repo-agents
    if type is None:
        type = ''
    else:
        type = ':{}'.format(type)
    return '"-D{}{}={}"'.format(name, type, value)


def cmake_repoagent_enable(name, flag):
    # For now there is no override for repo-agents
    value = 'ON' if flag else 'OFF'
    return '"-D{}:BOOL={}"'.format(name, value)


def cmake_repoagent_extra_args():
    # For now there is no extra args for repo-agents
    args = []
    return args


def cmake_cache_arg(name, type, value):
    # For now there is no override for caches
    if type is None:
        type = ''
    else:
        type = ':{}'.format(type)
    return '"-D{}{}={}"'.format(name, type, value)


def cmake_cache_enable(name, flag):
    # For now there is no override for caches
    value = 'ON' if flag else 'OFF'
    return '"-D{}:BOOL={}"'.format(name, value)


def cmake_cache_extra_args():
    # For now there is no extra args for caches
    args = []
    return args


def core_cmake_args(components, backends, cmake_dir, install_dir):
    cargs = [
        cmake_core_arg('CMAKE_BUILD_TYPE', None, FLAGS.build_type),
        cmake_core_arg('CMAKE_INSTALL_PREFIX', 'PATH', install_dir),
        cmake_core_arg('TRITON_VERSION', 'STRING', FLAGS.version),
        cmake_core_arg('TRITON_COMMON_REPO_TAG', 'STRING',
                       components['common']),
        cmake_core_arg('TRITON_CORE_REPO_TAG', 'STRING', components['core']),
        cmake_core_arg('TRITON_BACKEND_REPO_TAG', 'STRING',
                       components['backend']),
        cmake_core_arg('TRITON_THIRD_PARTY_REPO_TAG', 'STRING',
                       components['thirdparty'])
    ]

    cargs.append(
        cmake_core_enable('TRITON_ENABLE_LOGGING', FLAGS.enable_logging))
    cargs.append(cmake_core_enable('TRITON_ENABLE_STATS', FLAGS.enable_stats))
    cargs.append(
        cmake_core_enable('TRITON_ENABLE_METRICS', FLAGS.enable_metrics))
    cargs.append(
        cmake_core_enable('TRITON_ENABLE_METRICS_GPU',
                          FLAGS.enable_gpu_metrics))
    cargs.append(
        cmake_core_enable('TRITON_ENABLE_METRICS_CPU',
                          FLAGS.enable_cpu_metrics))
    cargs.append(
        cmake_core_enable('TRITON_ENABLE_TRACING', FLAGS.enable_tracing))
    cargs.append(cmake_core_enable('TRITON_ENABLE_NVTX', FLAGS.enable_nvtx))

    cargs.append(cmake_core_enable('TRITON_ENABLE_GPU', FLAGS.enable_gpu))
    cargs.append(
        cmake_core_arg('TRITON_MIN_COMPUTE_CAPABILITY', None,
                       FLAGS.min_compute_capability))

    cargs.append(
        cmake_core_enable('TRITON_ENABLE_MALI_GPU', FLAGS.enable_mali_gpu))

    cargs.append(
        cmake_core_enable('TRITON_ENABLE_GRPC', 'grpc' in FLAGS.endpoint))
    cargs.append(
        cmake_core_enable('TRITON_ENABLE_HTTP', 'http' in FLAGS.endpoint))
    cargs.append(
        cmake_core_enable('TRITON_ENABLE_SAGEMAKER', 'sagemaker'
                          in FLAGS.endpoint))
    cargs.append(
        cmake_core_enable('TRITON_ENABLE_VERTEX_AI', 'vertex-ai'
                          in FLAGS.endpoint))

    cargs.append(
        cmake_core_enable('TRITON_ENABLE_GCS', 'gcs' in FLAGS.filesystem))
    cargs.append(cmake_core_enable('TRITON_ENABLE_S3', 's3'
                                   in FLAGS.filesystem))
    cargs.append(
        cmake_core_enable('TRITON_ENABLE_AZURE_STORAGE', 'azure_storage'
                          in FLAGS.filesystem))

    cargs.append(
        cmake_core_enable('TRITON_ENABLE_ENSEMBLE', 'ensemble' in backends))
    cargs.append(
        cmake_core_enable('TRITON_ENABLE_TENSORRT', 'tensorrt' in backends))

    cargs += cmake_core_extra_args()
    cargs.append(cmake_dir)
    return cargs


def repoagent_repo(ra):
    return '{}_repository_agent'.format(ra)


def repoagent_cmake_args(images, components, ra, install_dir):
    args = []

    cargs = args + [
        cmake_repoagent_arg('CMAKE_BUILD_TYPE', None, FLAGS.build_type),
        cmake_repoagent_arg('CMAKE_INSTALL_PREFIX', 'PATH', install_dir),
        cmake_repoagent_arg('TRITON_COMMON_REPO_TAG', 'STRING',
                            components['common']),
        cmake_repoagent_arg('TRITON_CORE_REPO_TAG', 'STRING',
                            components['core'])
    ]

    cargs.append(cmake_repoagent_enable('TRITON_ENABLE_GPU', FLAGS.enable_gpu))
    cargs += cmake_repoagent_extra_args()
    cargs.append('..')
    return cargs


def cache_repo(cache):
    # example: "local", or "redis"
    return '{}_cache'.format(cache)


def cache_cmake_args(images, components, cache, install_dir):
    args = []

    cargs = args + [
        cmake_cache_arg('CMAKE_BUILD_TYPE', None, FLAGS.build_type),
        cmake_cache_arg('CMAKE_INSTALL_PREFIX', 'PATH', install_dir),
        cmake_cache_arg('TRITON_COMMON_REPO_TAG', 'STRING',
                        components['common']),
        cmake_cache_arg('TRITON_CORE_REPO_TAG', 'STRING', components['core'])
    ]

    cargs.append(cmake_cache_enable('TRITON_ENABLE_GPU', FLAGS.enable_gpu))
    cargs += cmake_cache_extra_args()
    cargs.append('..')
    return cargs


def backend_repo(be):
    return '{}_backend'.format(be)


def backend_cmake_args(images, components, be, install_dir, library_paths):
    cmake_build_type = FLAGS.build_type

    if be == 'onnxruntime':
        args = onnxruntime_cmake_args(images, library_paths)
    elif be == 'openvino':
        args = openvino_cmake_args()
    elif be == 'tensorflow':
        args = tensorflow_cmake_args(images, library_paths)
    elif be == 'python':
        args = []
    elif be == 'dali':
        args = dali_cmake_args()
    elif be == 'pytorch':
        args = pytorch_cmake_args(images)
    elif be == 'armnn_tflite':
        args = armnn_tflite_cmake_args()
    elif be == 'fil':
        args = fil_cmake_args(images)
        # DLIS-4618: FIL backend fails debug build, so override it for now.
        cmake_build_type = "Release"
    elif be == 'fastertransformer':
        args = fastertransformer_cmake_args()
    elif be == 'tensorrt':
        args = tensorrt_cmake_args()
    else:
        args = []

    cargs = args + [
        cmake_backend_arg(be, 'CMAKE_BUILD_TYPE', None, cmake_build_type),
        cmake_backend_arg(be, 'CMAKE_INSTALL_PREFIX', 'PATH', install_dir),
        cmake_backend_arg(be, 'TRITON_COMMON_REPO_TAG', 'STRING',
                          components['common']),
        cmake_backend_arg(be, 'TRITON_CORE_REPO_TAG', 'STRING',
                          components['core']),
        cmake_backend_arg(be, 'TRITON_BACKEND_REPO_TAG', 'STRING',
                          components['backend'])
    ]

    cargs.append(cmake_backend_enable(be, 'TRITON_ENABLE_GPU',
                                      FLAGS.enable_gpu))
    cargs.append(
        cmake_backend_enable(be, 'TRITON_ENABLE_MALI_GPU',
                             FLAGS.enable_mali_gpu))
    cargs.append(
        cmake_backend_enable(be, 'TRITON_ENABLE_STATS', FLAGS.enable_stats))
    cargs.append(
        cmake_backend_enable(be, 'TRITON_ENABLE_METRICS', FLAGS.enable_metrics))

    cargs += cmake_backend_extra_args(be)
    cargs.append('..')
    return cargs


def pytorch_cmake_args(images):

    # If platform is jetpack do not use docker based build
    if target_platform() == 'jetpack':
        if 'pytorch' not in library_paths:
            raise Exception(
                "Must specify library path for pytorch using --library-paths=pytorch:<path_to_pytorch>"
            )
        pt_lib_path = library_paths['pytorch'] + "/lib"
        pt_include_paths = ""
        for suffix in [
                'include/torch', 'include/torch/torch/csrc/api/include',
                'include/torchvision'
        ]:
            pt_include_paths += library_paths['pytorch'] + '/' + suffix + ';'
        cargs = [
            cmake_backend_arg('pytorch', 'TRITON_PYTORCH_INCLUDE_PATHS', None,
                              pt_include_paths),
            cmake_backend_arg('pytorch', 'TRITON_PYTORCH_LIB_PATHS', None,
                              pt_lib_path),
        ]
    else:
        if "pytorch" in images:
            image = images["pytorch"]
        else:
            image = 'nvcr.io/nvidia/pytorch:{}-py3'.format(
                FLAGS.upstream_container_version)
        cargs = [
            cmake_backend_arg('pytorch', 'TRITON_PYTORCH_DOCKER_IMAGE', None,
                              image),
        ]

        if FLAGS.enable_gpu:
            cargs.append(
                cmake_backend_enable('pytorch',
                                     'TRITON_PYTORCH_ENABLE_TORCHTRT', True))
        cargs.append(
            cmake_backend_enable('pytorch', 'TRITON_ENABLE_NVTX',
                                 FLAGS.enable_nvtx))
    return cargs


def onnxruntime_cmake_args(images, library_paths):
    cargs = [
        cmake_backend_arg('onnxruntime', 'TRITON_BUILD_ONNXRUNTIME_VERSION',
                          None, TRITON_VERSION_MAP[FLAGS.version][2])
    ]

    # TRITON_ENABLE_GPU is already set for all backends in backend_cmake_args()
    if FLAGS.enable_gpu:
        cargs.append(
            cmake_backend_enable('onnxruntime',
                                 'TRITON_ENABLE_ONNXRUNTIME_TENSORRT', True))

    # If platform is jetpack do not use docker based build
    if target_platform() == 'jetpack':
        if 'onnxruntime' not in library_paths:
            raise Exception(
                "Must specify library path for onnxruntime using --library-paths=onnxruntime:<path_to_onnxruntime>"
            )
        ort_lib_path = library_paths['onnxruntime'] + "/lib"
        ort_include_path = library_paths['onnxruntime'] + "/include"
        cargs += [
            cmake_backend_arg('onnxruntime', 'TRITON_ONNXRUNTIME_INCLUDE_PATHS',
                              None, ort_include_path),
            cmake_backend_arg('onnxruntime', 'TRITON_ONNXRUNTIME_LIB_PATHS',
                              None, ort_lib_path),
            cmake_backend_enable('onnxruntime',
                                 'TRITON_ENABLE_ONNXRUNTIME_OPENVINO', False)
        ]
    else:
        if target_platform() == 'windows':
            if 'base' in images:
                cargs.append(
                    cmake_backend_arg('onnxruntime', 'TRITON_BUILD_CONTAINER',
                                      None, images['base']))
        else:
            if 'base' in images:
                cargs.append(
                    cmake_backend_arg('onnxruntime', 'TRITON_BUILD_CONTAINER',
                                      None, images['base']))
            else:
                cargs.append(
                    cmake_backend_arg('onnxruntime',
                                      'TRITON_BUILD_CONTAINER_VERSION', None,
                                      TRITON_VERSION_MAP[FLAGS.version][1]))

            if ((target_machine() != 'aarch64') and
                (TRITON_VERSION_MAP[FLAGS.version][3] is not None)):
                cargs.append(
                    cmake_backend_enable('onnxruntime',
                                         'TRITON_ENABLE_ONNXRUNTIME_OPENVINO',
                                         True))
                cargs.append(
                    cmake_backend_arg(
                        'onnxruntime',
                        'TRITON_BUILD_ONNXRUNTIME_OPENVINO_VERSION', None,
                        TRITON_VERSION_MAP[FLAGS.version][3]))

    return cargs


def openvino_cmake_args():
    cargs = [
        cmake_backend_arg('openvino', 'TRITON_BUILD_OPENVINO_VERSION', None,
                          TRITON_VERSION_MAP[FLAGS.version][4])
    ]
    if target_platform() == 'windows':
        if 'base' in images:
            cargs.append(
                cmake_backend_arg('openvino', 'TRITON_BUILD_CONTAINER', None,
                                  images['base']))
    else:
        if 'base' in images:
            cargs.append(
                cmake_backend_arg('openvino', 'TRITON_BUILD_CONTAINER', None,
                                  images['base']))
        else:
            cargs.append(
                cmake_backend_arg('openvino', 'TRITON_BUILD_CONTAINER_VERSION',
                                  None, TRITON_VERSION_MAP[FLAGS.version][1]))
    return cargs


def tensorrt_cmake_args():
    cargs = [
        cmake_backend_enable('tensorrt', 'TRITON_ENABLE_NVTX',
                             FLAGS.enable_nvtx),
    ]
    if target_platform() == 'windows':
        cargs.append(
            cmake_backend_arg('tensorrt', 'TRITON_TENSORRT_INCLUDE_PATHS', None,
                              'c:/TensorRT/include'))

    return cargs


def tensorflow_cmake_args(images, library_paths):
    backend_name = "tensorflow"

    # If platform is jetpack do not use docker images
    extra_args = []
    if target_platform() == 'jetpack':
        if backend_name in library_paths:
            extra_args = [
                cmake_backend_arg(backend_name, 'TRITON_TENSORFLOW_LIB_PATHS',
                                  None, library_paths[backend_name])
            ]
        else:
            raise Exception(
                f"Must specify library path for {backend_name} using --library-paths={backend_name}:<path_to_{backend_name}>"
            )
    else:
        # If a specific TF image is specified use it, otherwise pull from NGC.
        if backend_name in images:
            image = images[backend_name]
        else:
            image = 'nvcr.io/nvidia/tensorflow:{}-tf2-py3'.format(
                FLAGS.upstream_container_version)
        extra_args = [
            cmake_backend_arg(backend_name, 'TRITON_TENSORFLOW_DOCKER_IMAGE',
                              None, image)
        ]
    return extra_args


def dali_cmake_args():
    return [
        cmake_backend_enable('dali', 'TRITON_DALI_SKIP_DOWNLOAD', False),
    ]


def fil_cmake_args(images):
    cargs = [cmake_backend_enable('fil', 'TRITON_FIL_DOCKER_BUILD', True)]
    if 'base' in images:
        cargs.append(
            cmake_backend_arg('fil', 'TRITON_BUILD_CONTAINER', None,
                              images['base']))
    else:
        cargs.append(
            cmake_backend_arg('fil', 'TRITON_BUILD_CONTAINER_VERSION', None,
                              TRITON_VERSION_MAP[FLAGS.version][1]))

    return cargs


def armnn_tflite_cmake_args():
    return [
        cmake_backend_arg('armnn_tflite', 'JOBS', None,
                          multiprocessing.cpu_count()),
    ]


def fastertransformer_cmake_args():
    print("Warning: FasterTransformer backend is not officially supported.")
    cargs = [
        cmake_backend_arg('fastertransformer', 'CMAKE_EXPORT_COMPILE_COMMANDS',
                          None, 1),
        cmake_backend_arg('fastertransformer', 'ENABLE_FP8', None, 'OFF')
    ]
    return cargs


def install_dcgm_libraries(dcgm_version, target_machine):
    if dcgm_version == '':
        fail(
            'unable to determine default repo-tag, DCGM version not known for {}'
            .format(FLAGS.version))
        return ''
    else:
        if target_machine == 'aarch64':
            return '''
ENV DCGM_VERSION {}
# Install DCGM. Steps from https://developer.nvidia.com/dcgm#Downloads
RUN curl -o /tmp/cuda-keyring.deb \
    https://developer.download.nvidia.com/compute/cuda/repos/ubuntu2004/sbsa/cuda-keyring_1.0-1_all.deb \
    && apt install /tmp/cuda-keyring.deb && rm /tmp/cuda-keyring.deb && \
    apt-get update && apt-get install -y datacenter-gpu-manager=1:{}
'''.format(dcgm_version, dcgm_version)
        else:
            return '''
ENV DCGM_VERSION {}
# Install DCGM. Steps from https://developer.nvidia.com/dcgm#Downloads
RUN curl -o /tmp/cuda-keyring.deb \
    https://developer.download.nvidia.com/compute/cuda/repos/ubuntu2004/x86_64/cuda-keyring_1.0-1_all.deb \
    && apt install /tmp/cuda-keyring.deb && rm /tmp/cuda-keyring.deb && \
    apt-get update && apt-get install -y datacenter-gpu-manager=1:{}
'''.format(dcgm_version, dcgm_version)


def install_miniconda(conda_version, target_machine):
    if target_machine == "arm64":
        # This branch used for the case when linux container builds on MacOS with ARM chip
        # macos arm arch names "arm64" when in linux it's names "aarch64".
        # So we just replace the architecture to able find right conda version for Linux
        target_machine = "aarch64"
    if conda_version == '':
        fail(
            'unable to determine default repo-tag, CONDA version not known for {}'
            .format(FLAGS.version))
    miniconda_url = f"https://repo.anaconda.com/miniconda/Miniconda3-{conda_version}-Linux-{target_machine}.sh"
    if target_machine == 'x86_64':
        sha_sum = "32d73e1bc33fda089d7cd9ef4c1be542616bd8e437d1f77afeeaf7afdb019787"
    else:
        sha_sum = "80d6c306b015e1e3b01ea59dc66c676a81fa30279bc2da1f180a7ef7b2191d6e"
    return f'''
RUN mkdir -p /opt/
RUN wget "{miniconda_url}" -O miniconda.sh -q && \
    echo "{sha_sum}" "miniconda.sh" > shasum && \
    sha256sum -c ./shasum && \
    sh miniconda.sh -b -p /opt/conda && \
    rm miniconda.sh shasum && \
    find /opt/conda/ -follow -type f -name '*.a' -delete && \
    find /opt/conda/ -follow -type f -name '*.js.map' -delete && \
    /opt/conda/bin/conda clean -afy
ENV PATH /opt/conda/bin:${{PATH}}
'''


def create_dockerfile_buildbase(ddir, dockerfile_name, argmap):
    df = '''
ARG TRITON_VERSION={}
ARG TRITON_CONTAINER_VERSION={}
ARG BASE_IMAGE={}
'''.format(argmap['TRITON_VERSION'], argmap['TRITON_CONTAINER_VERSION'],
           argmap['BASE_IMAGE'])

    df += '''
FROM ${BASE_IMAGE}

ARG TRITON_VERSION
ARG TRITON_CONTAINER_VERSION
'''
    # Install the windows- or linux-specific buildbase dependencies
    if target_platform() == 'windows':
        df += '''
SHELL ["cmd", "/S", "/C"]
'''
    else:
        df += '''
# Ensure apt-get won't prompt for selecting options
ENV DEBIAN_FRONTEND=noninteractive

# libcurl4-openSSL-dev is needed for GCS
# python3-dev is needed by Torchvision
# python3-pip and libarchive-dev is needed by python backend
# uuid-dev and pkg-config is needed for Azure Storage
# scons is needed for armnn_tflite backend build dep
RUN apt-get update && \
    apt-get install -y --no-install-recommends \
            ca-certificates \
            autoconf \
            automake \
            build-essential \
            docker.io \
            git \
            gperf \
            libre2-dev \
            libssl-dev \
            libtool \
            libcurl4-openssl-dev \
            libb64-dev \
            libgoogle-perftools-dev \
            patchelf \
            python3-dev \
            python3-pip \
            python3-setuptools \
            rapidjson-dev \
            scons \
            software-properties-common \
            unzip \
            wget \
            zlib1g-dev \
            libarchive-dev \
            pkg-config \
            uuid-dev \
            libnuma-dev && \
    rm -rf /var/lib/apt/lists/*

RUN pip3 install --upgrade pip && \
    pip3 install --upgrade wheel setuptools docker

# Install boost version >= 1.78 for boost::span
# Current libboost-dev apt packages are < 1.78, so install from tar.gz
RUN wget -O /tmp/boost.tar.gz \
        https://boostorg.jfrog.io/artifactory/main/release/1.80.0/source/boost_1_80_0.tar.gz && \
    (cd /tmp && tar xzf boost.tar.gz) && \
    mv /tmp/boost_1_80_0/boost /usr/include/boost

# Server build requires recent version of CMake (FetchContent required)
RUN apt update && apt install -y gpg wget && \
    wget -O - https://apt.kitware.com/keys/kitware-archive-latest.asc 2>/dev/null | \
        gpg --dearmor - |  \
        tee /usr/share/keyrings/kitware-archive-keyring.gpg >/dev/null && \
    . /etc/os-release && \
    echo "deb [signed-by=/usr/share/keyrings/kitware-archive-keyring.gpg] https://apt.kitware.com/ubuntu/ $UBUNTU_CODENAME main" | \
    tee /etc/apt/sources.list.d/kitware.list >/dev/null && \
    apt-get update && \
    apt-get install -y --no-install-recommends cmake cmake-data 
'''

        if FLAGS.enable_gpu:
            df += install_dcgm_libraries(argmap['DCGM_VERSION'],
                                         target_machine())

    df += '''
ENV TRITON_SERVER_VERSION ${TRITON_VERSION}
ENV NVIDIA_TRITON_SERVER_VERSION ${TRITON_CONTAINER_VERSION}
'''

    # Copy in the triton source. We remove existing contents first in
    # case the FROM container has something there already.
    if target_platform() == 'windows':
        df += '''
WORKDIR /workspace
RUN rmdir /S/Q * || exit 0
COPY . .
'''
    else:
        df += '''
WORKDIR /workspace
RUN rm -fr *
COPY . .
ENTRYPOINT []
'''

    # Install miniconda required for the DALI backend.
    if target_platform() != 'windows':
        df += install_miniconda(argmap['CONDA_VERSION'], target_machine())

    with open(os.path.join(ddir, dockerfile_name), "w") as dfile:
        dfile.write(df)


def create_dockerfile_cibase(ddir, dockerfile_name, argmap):
    df = '''
ARG TRITON_VERSION={}
ARG TRITON_CONTAINER_VERSION={}
ARG BASE_IMAGE={}
'''.format(argmap['TRITON_VERSION'], argmap['TRITON_CONTAINER_VERSION'],
           argmap['BASE_IMAGE'])

    df += '''
FROM ${BASE_IMAGE}

ARG TRITON_VERSION
ARG TRITON_CONTAINER_VERSION

COPY build/ci /workspace

WORKDIR /workspace

ENV TRITON_SERVER_VERSION ${TRITON_VERSION}
ENV NVIDIA_TRITON_SERVER_VERSION ${TRITON_CONTAINER_VERSION}
'''

    with open(os.path.join(ddir, dockerfile_name), "w") as dfile:
        dfile.write(df)


def create_dockerfile_linux(ddir, dockerfile_name, argmap, backends, repoagents,
                            caches, endpoints):
    df = '''
ARG TRITON_VERSION={}
ARG TRITON_CONTAINER_VERSION={}
ARG BASE_IMAGE={}

'''.format(argmap['TRITON_VERSION'], argmap['TRITON_CONTAINER_VERSION'],
           argmap['BASE_IMAGE'])

    # PyTorch and TensorFlow backends need extra CUDA and other
    # dependencies during runtime that are missing in the CPU-only base container.
    # These dependencies must be copied from the Triton Min image.
    if not FLAGS.enable_gpu and (('pytorch' in backends) or
                                 ('tensorflow' in backends)):
        df += '''
############################################################################
##  Triton Min image
############################################################################
FROM {} AS min_container

'''.format(argmap['GPU_BASE_IMAGE'])

    df += '''
############################################################################
##  Production stage: Create container with just inference server executable
############################################################################
FROM ${BASE_IMAGE}
'''

    df += dockerfile_prepare_container_linux(argmap, backends, FLAGS.enable_gpu,
                                             target_machine())

    df += '''
WORKDIR /opt
COPY --chown=1000:1000 build/install tritonserver

WORKDIR /opt/tritonserver
COPY --chown=1000:1000 NVIDIA_Deep_Learning_Container_License.pdf .

'''
    if not FLAGS.no_core_build:
        # Add feature labels for SageMaker endpoint
        if 'sagemaker' in endpoints:
            df += '''
LABEL com.amazonaws.sagemaker.capabilities.accept-bind-to-port=true
LABEL com.amazonaws.sagemaker.capabilities.multi-models=true
COPY --chown=1000:1000 docker/sagemaker/serve /usr/bin/.
'''

    # This is required since libcublasLt.so is not present during the build
    # stage of the PyTorch backend
    if not FLAGS.enable_gpu and ('pytorch' in backends):
        df += '''
RUN patchelf --add-needed /usr/local/cuda/lib64/stubs/libcublasLt.so.12 backends/pytorch/libtorch_cuda.so
'''

    with open(os.path.join(ddir, dockerfile_name), "w") as dfile:
        dfile.write(df)


def dockerfile_prepare_container_linux(argmap, backends, enable_gpu,
                                       target_machine):
    gpu_enabled = 1 if enable_gpu else 0
    # Common steps to produce docker images shared by build.py and compose.py.
    # Sets enviroment variables, installs dependencies and adds entrypoint
    df = '''
ARG TRITON_VERSION
ARG TRITON_CONTAINER_VERSION

ENV TRITON_SERVER_VERSION ${TRITON_VERSION}
ENV NVIDIA_TRITON_SERVER_VERSION ${TRITON_CONTAINER_VERSION}
LABEL com.nvidia.tritonserver.version="${TRITON_SERVER_VERSION}"

ENV PATH /opt/tritonserver/bin:${PATH}
'''

    # TODO Remove once the ORT-OpenVINO "Exception while Reading network" is fixed
    if 'onnxruntime' in backends:
        df += '''
ENV LD_LIBRARY_PATH /opt/tritonserver/backends/onnxruntime:${LD_LIBRARY_PATH}
'''

    backend_dependencies = ""
    # libgomp1 is needed by both onnxruntime and pytorch backends
    if ('onnxruntime' in backends) or ('pytorch' in backends):
        backend_dependencies = "libgomp1"

    # libgfortran5 is needed by pytorch backend on ARM
    if ('pytorch' in backends) and (target_machine == 'aarch64'):
        backend_dependencies += " libgfortran5"
    # openssh-server is needed for fastertransformer
    if ('fastertransformer' in backends):
        backend_dependencies += " openssh-server"

    df += '''
ENV TF_ADJUST_HUE_FUSED         1
ENV TF_ADJUST_SATURATION_FUSED  1
ENV TF_ENABLE_WINOGRAD_NONFUSED 1
ENV TF_AUTOTUNE_THRESHOLD       2
ENV TRITON_SERVER_GPU_ENABLED    {gpu_enabled}

# Create a user that can be used to run triton as
# non-root. Make sure that this user to given ID 1000. All server
# artifacts copied below are assign to this user.
ENV TRITON_SERVER_USER=triton-server
RUN userdel tensorrt-server > /dev/null 2>&1 || true && \
    if ! id -u $TRITON_SERVER_USER > /dev/null 2>&1 ; then \
        useradd $TRITON_SERVER_USER; \
    fi && \
    [ `id -u $TRITON_SERVER_USER` -eq 1000 ] && \
    [ `id -g $TRITON_SERVER_USER` -eq 1000 ]

# Ensure apt-get won't prompt for selecting options
ENV DEBIAN_FRONTEND=noninteractive

# Common dependencies. FIXME (can any of these be conditional? For
# example libcurl only needed for GCS?)
RUN apt-get update && \
    apt-get install -y --no-install-recommends \
            software-properties-common \
            libb64-0d \
            libcurl4-openssl-dev \
<<<<<<< HEAD
=======
            libre2-9 \
>>>>>>> ec3748b5
            git \
            gperf \
            dirmngr \
            libgoogle-perftools-dev \
            libnuma-dev \
            curl \
            libjemalloc-dev \
            {backend_dependencies} && \
    rm -rf /var/lib/apt/lists/*

# Set TCMALLOC_RELEASE_RATE for users setting LD_PRELOAD with tcmalloc
ENV TCMALLOC_RELEASE_RATE 200
'''.format(gpu_enabled=gpu_enabled, backend_dependencies=backend_dependencies)

    if ('fastertransformer' in backends):
        be = "fastertransformer"
        import importlib.util, requests
        url = 'https://raw.githubusercontent.com/triton-inference-server/fastertransformer_backend/{}/docker/create_dockerfile_and_build.py'.format(
            backends[be])
        response = requests.get(url)
        spec = importlib.util.spec_from_loader('fastertransformer_buildscript',
                                               loader=None,
                                               origin=url)
        fastertransformer_buildscript = importlib.util.module_from_spec(spec)
        exec(response.content, fastertransformer_buildscript.__dict__)
        df += fastertransformer_buildscript.create_postbuild(
            is_multistage_build=False)

    if enable_gpu:
        df += install_dcgm_libraries(argmap['DCGM_VERSION'], target_machine)
        df += '''
# Extra defensive wiring for CUDA Compat lib
RUN ln -sf ${_CUDA_COMPAT_PATH}/lib.real ${_CUDA_COMPAT_PATH}/lib \
 && echo ${_CUDA_COMPAT_PATH}/lib > /etc/ld.so.conf.d/00-cuda-compat.conf \
 && ldconfig \
 && rm -f ${_CUDA_COMPAT_PATH}/lib
'''

    else:
        libs_arch = 'aarch64' if target_machine == 'aarch64' else 'x86_64'
        if 'pytorch' in backends:
            # Add extra dependencies for pytorch backend.
            # Note: Even though the build is CPU-only, the version of pytorch
            # we are using depend upon libraries like cuda and cudnn. Since
            # these dependencies are not present in the ubuntu base image,
            # we must copy these from the Triton min container ourselves.
            cuda_arch = 'sbsa' if target_machine == 'aarch64' else 'x86_64'
            df += '''
RUN mkdir -p /usr/local/cuda/lib64/stubs
COPY --from=min_container /usr/local/cuda/lib64/stubs/libcusparse.so /usr/local/cuda/lib64/stubs/libcusparse.so.12
COPY --from=min_container /usr/local/cuda/lib64/stubs/libcusolver.so /usr/local/cuda/lib64/stubs/libcusolver.so.11
COPY --from=min_container /usr/local/cuda/lib64/stubs/libcurand.so /usr/local/cuda/lib64/stubs/libcurand.so.10
COPY --from=min_container /usr/local/cuda/lib64/stubs/libcufft.so /usr/local/cuda/lib64/stubs/libcufft.so.11
COPY --from=min_container /usr/local/cuda/lib64/stubs/libcublas.so /usr/local/cuda/lib64/stubs/libcublas.so.12
COPY --from=min_container /usr/local/cuda/lib64/stubs/libcublasLt.so /usr/local/cuda/lib64/stubs/libcublasLt.so.12
COPY --from=min_container /usr/local/cuda/lib64/stubs/libcublasLt.so /usr/local/cuda/lib64/stubs/libcublasLt.so.11

RUN mkdir -p /usr/local/cuda/targets/{cuda_arch}-linux/lib
COPY --from=min_container /usr/local/cuda-12.1/targets/{cuda_arch}-linux/lib/libcudart.so.12 /usr/local/cuda/targets/{cuda_arch}-linux/lib/.
COPY --from=min_container /usr/local/cuda-12.1/targets/{cuda_arch}-linux/lib/libcupti.so.12 /usr/local/cuda/targets/{cuda_arch}-linux/lib/.
COPY --from=min_container /usr/local/cuda-12.1/targets/{cuda_arch}-linux/lib/libnvToolsExt.so.1 /usr/local/cuda/targets/{cuda_arch}-linux/lib/.
COPY --from=min_container /usr/local/cuda-12.1/targets/{cuda_arch}-linux/lib/libnvJitLink.so.12 /usr/local/cuda/targets/{cuda_arch}-linux/lib/.

COPY --from=min_container /usr/lib/{libs_arch}-linux-gnu/libcudnn.so.8 /usr/lib/{libs_arch}-linux-gnu/libcudnn.so.8

# patchelf is needed to add deps of libcublasLt.so.12 to libtorch_cuda.so
RUN apt-get update && \
        apt-get install -y --no-install-recommends openmpi-bin patchelf

ENV LD_LIBRARY_PATH /usr/local/cuda/targets/{cuda_arch}-linux/lib:/usr/local/cuda/lib64/stubs:${{LD_LIBRARY_PATH}}
'''.format(cuda_arch=cuda_arch, libs_arch=libs_arch)

        if ('pytorch' in backends) or ('tensorflow' in backends):
            # Add NCCL dependency for tensorflow/pytorch backend.
            # Note: Even though the build is CPU-only, the version of
            # tensorflow/pytorch we are using depends upon the NCCL library.
            # Since this dependency is not present in the ubuntu base image,
            # we must copy it from the Triton min container ourselves.
            df += '''
COPY --from=min_container /usr/lib/{libs_arch}-linux-gnu/libnccl.so.2 /usr/lib/{libs_arch}-linux-gnu/libnccl.so.2
'''.format(libs_arch=libs_arch)

    # Add dependencies needed for python backend
    if 'python' in backends:
        df += '''
# python3, python3-pip and some pip installs required for the python backend
RUN apt-get update && \
    apt-get install -y --no-install-recommends \
            python3 libarchive-dev \
            python3-pip \
            libpython3-dev && \
    pip3 install --upgrade pip && \
    pip3 install --upgrade wheel setuptools && \
    pip3 install --upgrade numpy && \
    rm -rf /var/lib/apt/lists/*
'''

    df += '''
WORKDIR /opt/tritonserver
RUN rm -fr /opt/tritonserver/*
ENV NVIDIA_PRODUCT_NAME="Triton Server"
COPY docker/entrypoint.d/ /opt/nvidia/entrypoint.d/
'''

    # The CPU-only build uses ubuntu as the base image, and so the
    # entrypoint files are not available in /opt/nvidia in the base
    # image, so we must provide them ourselves.
    if not enable_gpu:
        df += '''
COPY docker/cpu_only/ /opt/nvidia/
ENTRYPOINT ["/opt/nvidia/nvidia_entrypoint.sh"]
'''

    df += '''
ENV NVIDIA_BUILD_ID {}
LABEL com.nvidia.build.id={}
LABEL com.nvidia.build.ref={}
'''.format(argmap['NVIDIA_BUILD_ID'], argmap['NVIDIA_BUILD_ID'],
           argmap['NVIDIA_BUILD_REF'])

    return df


def create_dockerfile_windows(ddir, dockerfile_name, argmap, backends,
                              repoagents, caches):
    df = '''
ARG TRITON_VERSION={}
ARG TRITON_CONTAINER_VERSION={}
ARG BASE_IMAGE={}

############################################################################
##  Production stage: Create container with just inference server executable
############################################################################
FROM ${{BASE_IMAGE}}

ARG TRITON_VERSION
ARG TRITON_CONTAINER_VERSION

ENV TRITON_SERVER_VERSION ${{TRITON_VERSION}}
ENV NVIDIA_TRITON_SERVER_VERSION ${{TRITON_CONTAINER_VERSION}}
LABEL com.nvidia.tritonserver.version="${{TRITON_SERVER_VERSION}}"

RUN setx path "%path%;C:\opt\tritonserver\bin"

'''.format(argmap['TRITON_VERSION'], argmap['TRITON_CONTAINER_VERSION'],
           argmap['BASE_IMAGE'])
    df += '''
WORKDIR /opt
RUN rmdir /S/Q tritonserver || exit 0
COPY --chown=1000:1000 build/install tritonserver

WORKDIR /opt/tritonserver
COPY --chown=1000:1000 NVIDIA_Deep_Learning_Container_License.pdf .

'''
    df += '''
ENTRYPOINT []
ENV NVIDIA_BUILD_ID {}
LABEL com.nvidia.build.id={}
LABEL com.nvidia.build.ref={}
'''.format(argmap['NVIDIA_BUILD_ID'], argmap['NVIDIA_BUILD_ID'],
           argmap['NVIDIA_BUILD_REF'])

    with open(os.path.join(ddir, dockerfile_name), "w") as dfile:
        dfile.write(df)


def create_build_dockerfiles(container_build_dir, images, backends, repoagents,
                             caches, endpoints):
    if 'base' in images:
        base_image = images['base']
    elif target_platform() == 'windows':
        base_image = 'mcr.microsoft.com/dotnet/framework/sdk:4.8'
    elif FLAGS.enable_gpu:
        base_image = 'nvcr.io/nvidia/tritonserver:{}-py3-min'.format(
            FLAGS.upstream_container_version)
    else:
        base_image = 'ubuntu:22.04'

    dockerfileargmap = {
        'NVIDIA_BUILD_REF':
            '' if FLAGS.build_sha is None else FLAGS.build_sha,
        'NVIDIA_BUILD_ID':
            '<unknown>' if FLAGS.build_id is None else FLAGS.build_id,
        'TRITON_VERSION':
            FLAGS.version,
        'TRITON_CONTAINER_VERSION':
            FLAGS.container_version,
        'BASE_IMAGE':
            base_image,
        'DCGM_VERSION':
            '' if FLAGS.version is None or FLAGS.version
            not in TRITON_VERSION_MAP else TRITON_VERSION_MAP[FLAGS.version][5],
        'CONDA_VERSION':
            '' if FLAGS.version is None or FLAGS.version
            not in TRITON_VERSION_MAP else TRITON_VERSION_MAP[FLAGS.version][6]
    }

    # For CPU-only image we need to copy some cuda libraries and dependencies
    # since we are using PyTorch and TensorFlow containers that
    # are not CPU-only.
    if not FLAGS.enable_gpu and (
        ('pytorch' in backends) or
        ('tensorflow' in backends)) and (target_platform() != 'windows'):
        if 'gpu-base' in images:
            gpu_base_image = images['gpu-base']
        else:
            gpu_base_image = 'nvcr.io/nvidia/tritonserver:{}-py3-min'.format(
                FLAGS.upstream_container_version)
        dockerfileargmap['GPU_BASE_IMAGE'] = gpu_base_image

    create_dockerfile_buildbase(FLAGS.build_dir, 'Dockerfile.buildbase',
                                dockerfileargmap)

    if target_platform() == 'windows':
        create_dockerfile_windows(FLAGS.build_dir, 'Dockerfile',
                                  dockerfileargmap, backends, repoagents,
                                  caches)
    else:
        create_dockerfile_linux(FLAGS.build_dir, 'Dockerfile', dockerfileargmap,
                                backends, repoagents, caches, endpoints)

    # Dockerfile used for the creating the CI base image.
    create_dockerfile_cibase(FLAGS.build_dir, 'Dockerfile.cibase',
                             dockerfileargmap)


def create_docker_build_script(script_name, container_install_dir,
                               container_ci_dir):
    with BuildScript(
            os.path.join(FLAGS.build_dir, script_name),
            verbose=FLAGS.verbose,
            desc=('Docker-based build script for Triton Inference Server'
                 )) as docker_script:

        #
        # Build base image... tritonserver_buildbase
        #
        docker_script.commentln(8)
        docker_script.comment('Create Triton base build image')
        docker_script.comment(
            'This image contains all dependencies necessary to build Triton')
        docker_script.comment()

        cachefrommap = [
            'tritonserver_buildbase', 'tritonserver_buildbase_cache0',
            'tritonserver_buildbase_cache1'
        ]

        baseargs = [
            'docker', 'build', '-t', 'tritonserver_buildbase', '-f',
            os.path.join(FLAGS.build_dir, 'Dockerfile.buildbase')
        ]

        if not FLAGS.no_container_pull:
            baseargs += [
                '--pull',
            ]

        # Windows docker runs in a VM and memory needs to be specified
        # explicitly (at least for some configurations of docker).
        if target_platform() == 'windows':
            if FLAGS.container_memory:
                baseargs += ['--memory', FLAGS.container_memory]

        baseargs += ['--cache-from={}'.format(k) for k in cachefrommap]
        baseargs += ['.']

        docker_script.cwd(THIS_SCRIPT_DIR)
        docker_script.cmd(baseargs, check_exitcode=True)

        #
        # Build...
        #
        docker_script.blankln()
        docker_script.commentln(8)
        docker_script.comment('Run build in tritonserver_buildbase container')
        docker_script.comment(
            'Mount a directory into the container where the install')
        docker_script.comment('artifacts will be placed.')
        docker_script.comment()

        # Don't use '-v' to communicate the built artifacts out of the
        # build, because we want this code to work even if run within
        # Docker (i.e. docker-in-docker) and not just if run directly
        # from host.
        runargs = [
            'docker', 'run', '-w', '/workspace/build', '--name',
            'tritonserver_builder'
        ]

        if not FLAGS.no_container_interactive:
            runargs += ['-it']

        if target_platform() == 'windows':
            if FLAGS.container_memory:
                runargs += ['--memory', FLAGS.container_memory]
            runargs += [
                '-v', '\\\\.\pipe\docker_engine:\\\\.\pipe\docker_engine'
            ]
        else:
            runargs += ['-v', '/var/run/docker.sock:/var/run/docker.sock']

        runargs += ['tritonserver_buildbase']

        if target_platform() == 'windows':
            runargs += [
                'powershell.exe', '-noexit', '-File', './cmake_build.ps1'
            ]
        else:
            runargs += ['./cmake_build']

        # Remove existing tritonserver_builder container...
        if target_platform() == 'windows':
            docker_script.cmd(['docker', 'rm', 'tritonserver_builder'])
        else:
            docker_script._file.write(
                'if [ "$(docker ps -a | grep tritonserver_builder)" ]; then  docker rm tritonserver_builder; fi\n'
            )

        docker_script.cmd(runargs, check_exitcode=True)

        docker_script.cmd([
            'docker', 'cp', 'tritonserver_builder:/tmp/tritonbuild/install',
            FLAGS.build_dir
        ],
                          check_exitcode=True)
        docker_script.cmd([
            'docker', 'cp', 'tritonserver_builder:/tmp/tritonbuild/ci',
            FLAGS.build_dir
        ],
                          check_exitcode=True)

        #
        # Final image... tritonserver
        #
        docker_script.blankln()
        docker_script.commentln(8)
        docker_script.comment('Create final tritonserver image')
        docker_script.comment()

        finalargs = [
            'docker', 'build', '-t', 'tritonserver', '-f',
            os.path.join(FLAGS.build_dir, 'Dockerfile'), '.'
        ]

        docker_script.cwd(THIS_SCRIPT_DIR)
        docker_script.cmd(finalargs, check_exitcode=True)

        #
        # CI base image... tritonserver_cibase
        #
        docker_script.blankln()
        docker_script.commentln(8)
        docker_script.comment('Create CI base image')
        docker_script.comment()

        cibaseargs = [
            'docker', 'build', '-t', 'tritonserver_cibase', '-f',
            os.path.join(FLAGS.build_dir, 'Dockerfile.cibase'), '.'
        ]

        docker_script.cwd(THIS_SCRIPT_DIR)
        docker_script.cmd(cibaseargs, check_exitcode=True)


def core_build(cmake_script, repo_dir, cmake_dir, build_dir, install_dir,
               components, backends):
    repo_build_dir = os.path.join(build_dir, 'tritonserver', 'build')
    repo_install_dir = os.path.join(build_dir, 'tritonserver', 'install')

    cmake_script.commentln(8)
    cmake_script.comment('Triton core library and tritonserver executable')
    cmake_script.comment()
    cmake_script.mkdir(repo_build_dir)
    cmake_script.cwd(repo_build_dir)
    cmake_script.cmake(
        core_cmake_args(components, backends, cmake_dir, repo_install_dir))
    cmake_script.makeinstall()

    if target_platform() == 'windows':
        cmake_script.mkdir(os.path.join(install_dir, 'bin'))
        cmake_script.cp(
            os.path.join(repo_install_dir, 'bin', 'tritonserver.exe'),
            os.path.join(install_dir, 'bin'))
        cmake_script.cp(
            os.path.join(repo_install_dir, 'bin', 'tritonserver.dll'),
            os.path.join(install_dir, 'bin'))
    else:
        cmake_script.mkdir(os.path.join(install_dir, 'bin'))
        cmake_script.cp(os.path.join(repo_install_dir, 'bin', 'tritonserver'),
                        os.path.join(install_dir, 'bin'))
        cmake_script.mkdir(os.path.join(install_dir, 'lib'))
        cmake_script.cp(
            os.path.join(repo_install_dir, 'lib', 'libtritonserver.so'),
            os.path.join(install_dir, 'lib'))

    cmake_script.mkdir(os.path.join(install_dir, 'include', 'triton'))
    cmake_script.cpdir(
        os.path.join(repo_install_dir, 'include', 'triton', 'core'),
        os.path.join(install_dir, 'include', 'triton', 'core'))

    cmake_script.cp(os.path.join(repo_dir, 'LICENSE'), install_dir)
    cmake_script.cp(os.path.join(repo_dir, 'TRITON_VERSION'), install_dir)

    # If requested, package the source code for all OSS used to build
    # For windows, Triton is not delivered as a container so skip for
    # windows platform.
    if target_platform() != 'windows':
        if (not FLAGS.no_container_build) and (not FLAGS.no_core_build) and (
                not FLAGS.no_container_source):
            cmake_script.mkdir(os.path.join(install_dir, 'third-party-src'))
            cmake_script.cwd(repo_build_dir)
            cmake_script.tar(
                'third-party-src',
                os.path.join(install_dir, 'third-party-src', 'src.tar.gz'))
            cmake_script.cp(
                os.path.join(repo_dir, 'docker', 'README.third-party-src'),
                os.path.join(install_dir, 'third-party-src', 'README'))

    cmake_script.comment()
    cmake_script.comment('end Triton core library and tritonserver executable')
    cmake_script.commentln(8)
    cmake_script.blankln()


def backend_build(be, cmake_script, tag, build_dir, install_dir,
                  github_organization, images, components, library_paths):
    repo_build_dir = os.path.join(build_dir, be, 'build')
    repo_install_dir = os.path.join(build_dir, be, 'install')

    cmake_script.commentln(8)
    cmake_script.comment(f'\'{be}\' backend')
    cmake_script.comment('Delete this section to remove backend from build')
    cmake_script.comment()
    cmake_script.mkdir(build_dir)
    cmake_script.cwd(build_dir)
    cmake_script.gitclone(backend_repo(be), tag, be, github_organization)

    cmake_script.mkdir(repo_build_dir)
    cmake_script.cwd(repo_build_dir)
    cmake_script.cmake(
        backend_cmake_args(images, components, be, repo_install_dir,
                           library_paths))
    cmake_script.makeinstall()

    cmake_script.mkdir(os.path.join(install_dir, 'backends'))
    cmake_script.rmdir(os.path.join(install_dir, 'backends', be))
    cmake_script.cpdir(os.path.join(repo_install_dir, 'backends', be),
                       os.path.join(install_dir, 'backends'))

    cmake_script.comment()
    cmake_script.comment(f'end \'{be}\' backend')
    cmake_script.commentln(8)
    cmake_script.blankln()


def repo_agent_build(ra, cmake_script, build_dir, install_dir, repoagent_repo,
                     repoagents):
    repo_build_dir = os.path.join(build_dir, ra, 'build')
    repo_install_dir = os.path.join(build_dir, ra, 'install')

    cmake_script.commentln(8)
    cmake_script.comment(f'\'{ra}\' repository agent')
    cmake_script.comment(
        'Delete this section to remove repository agent from build')
    cmake_script.comment()
    cmake_script.mkdir(build_dir)
    cmake_script.cwd(build_dir)
    cmake_script.gitclone(repoagent_repo(ra), repoagents[ra], ra,
                          FLAGS.github_organization)

    cmake_script.mkdir(repo_build_dir)
    cmake_script.cwd(repo_build_dir)
    cmake_script.cmake(
        repoagent_cmake_args(images, components, ra, repo_install_dir))
    cmake_script.makeinstall()

    cmake_script.mkdir(os.path.join(install_dir, 'repoagents'))
    cmake_script.rmdir(os.path.join(install_dir, 'repoagents', ra))
    cmake_script.cpdir(os.path.join(repo_install_dir, 'repoagents', ra),
                       os.path.join(install_dir, 'repoagents'))
    cmake_script.comment()
    cmake_script.comment(f'end \'{ra}\' repository agent')
    cmake_script.commentln(8)
    cmake_script.blankln()


def cache_build(cache, cmake_script, build_dir, install_dir, cache_repo,
                caches):
    repo_build_dir = os.path.join(build_dir, cache, 'build')
    repo_install_dir = os.path.join(build_dir, cache, 'install')

    cmake_script.commentln(8)
    cmake_script.comment(f'\'{cache}\' cache')
    cmake_script.comment('Delete this section to remove cache from build')
    cmake_script.comment()
    cmake_script.mkdir(build_dir)
    cmake_script.cwd(build_dir)
    cmake_script.gitclone(cache_repo(cache), caches[cache], cache,
                          FLAGS.github_organization)

    cmake_script.mkdir(repo_build_dir)
    cmake_script.cwd(repo_build_dir)
    cmake_script.cmake(
        cache_cmake_args(images, components, cache, repo_install_dir))
    cmake_script.makeinstall()

    cmake_script.mkdir(os.path.join(install_dir, 'caches'))
    cmake_script.rmdir(os.path.join(install_dir, 'caches', cache))
    cmake_script.cpdir(os.path.join(repo_install_dir, 'caches', cache),
                       os.path.join(install_dir, 'caches'))
    cmake_script.comment()
    cmake_script.comment(f'end \'{cache}\' cache')
    cmake_script.commentln(8)
    cmake_script.blankln()


def cibase_build(cmake_script, repo_dir, cmake_dir, build_dir, install_dir,
                 ci_dir, backends):
    repo_install_dir = os.path.join(build_dir, 'tritonserver', 'install')

    cmake_script.commentln(8)
    cmake_script.comment('Collect Triton CI artifacts')
    cmake_script.comment()

    cmake_script.mkdir(ci_dir)

    # On windows we are not yet using a CI/QA docker image for
    # testing, so don't do anything...
    if target_platform() == 'windows':
        return

    # The core build produces some artifacts that are needed for CI
    # testing, so include those in the install.
    cmake_script.cpdir(os.path.join(repo_dir, 'qa'), ci_dir)
    cmake_script.cpdir(os.path.join(repo_dir, 'deploy'), ci_dir)
    cmake_script.mkdir(os.path.join(ci_dir, 'docs'))
    cmake_script.cpdir(os.path.join(repo_dir, 'docs', 'examples'),
                       os.path.join(ci_dir, 'docs'))
    cmake_script.mkdir(os.path.join(ci_dir, 'src', 'test'))
    cmake_script.cpdir(os.path.join(repo_dir, 'src', 'test', 'models'),
                       os.path.join(ci_dir, 'src', 'test'))
    # Skip copying the artifacts in the bin and lib as those directories will
    # be missing when the core build is not enabled.
    if not FLAGS.no_core_build:
        cmake_script.cpdir(os.path.join(repo_install_dir, 'bin'), ci_dir)
        cmake_script.mkdir(os.path.join(ci_dir, 'lib'))
        cmake_script.cp(
            os.path.join(repo_install_dir, 'lib',
                         'libtritonrepoagent_relocation.so'),
            os.path.join(ci_dir, 'lib'))

    # Some of the backends are needed for CI testing
    cmake_script.mkdir(os.path.join(ci_dir, 'backends'))
    for be in ('identity', 'repeat', 'square'):
        be_install_dir = os.path.join(build_dir, be, 'install', 'backends', be)
        if target_platform() == 'windows':
            cmake_script.cmd(f'if (Test-Path -Path {be_install_dir}) {{')
        else:
            cmake_script.cmd(f'if [[ -e {be_install_dir} ]]; then')
        cmake_script.cpdir(be_install_dir, os.path.join(ci_dir, 'backends'))
        cmake_script.cmd('}' if target_platform() == 'windows' else 'fi')

    # Some of the unit-test built backends are needed for CI testing
    cmake_script.mkdir(
        os.path.join(ci_dir, 'tritonbuild', 'tritonserver', 'backends'))
    for be in ('query', 'implicit_state', 'sequence', 'dyna_sequence',
               'distributed_addsub'):
        be_install_dir = os.path.join(repo_install_dir, 'backends', be)
        if target_platform() == 'windows':
            cmake_script.cmd(f'if (Test-Path -Path {be_install_dir}) {{')
        else:
            cmake_script.cmd(f'if [[ -e {be_install_dir} ]]; then')
        cmake_script.cpdir(
            be_install_dir,
            os.path.join(ci_dir, 'tritonbuild', 'tritonserver', 'backends'))
        cmake_script.cmd('}' if target_platform() == 'windows' else 'fi')

    # The onnxruntime_backend build produces some artifacts that
    # are needed for CI testing.
    if 'onnxruntime' in backends:
        ort_install_dir = os.path.join(build_dir, 'onnxruntime', 'install')
        cmake_script.mkdir(os.path.join(ci_dir, 'qa', 'L0_custom_ops'))
        cmake_script.cp(
            os.path.join(ort_install_dir, 'test', 'libcustom_op_library.so'),
            os.path.join(ci_dir, 'qa', 'L0_custom_ops'))
        cmake_script.cp(
            os.path.join(ort_install_dir, 'test', 'custom_op_test.onnx'),
            os.path.join(ci_dir, 'qa', 'L0_custom_ops'))
        # [WIP] other way than wildcard?
        backend_tests = os.path.join(build_dir, 'onnxruntime', 'test', "*")
        cmake_script.cpdir(backend_tests, os.path.join(ci_dir, 'qa'))

    # Need the build area for some backends so that they can be
    # rebuilt with specific options.
    cmake_script.mkdir(os.path.join(ci_dir, 'tritonbuild'))
    for be in ('identity', 'python'):
        if be in backends:
            cmake_script.rmdir(os.path.join(build_dir, be, 'build'))
            cmake_script.rmdir(os.path.join(build_dir, be, 'install'))
            cmake_script.cpdir(os.path.join(build_dir, be),
                               os.path.join(ci_dir, 'tritonbuild'))

    cmake_script.comment()
    cmake_script.comment('end Triton CI artifacts')
    cmake_script.commentln(8)
    cmake_script.blankln()


def finalize_build(cmake_script, install_dir, ci_dir):
    cmake_script.cmd(f'chmod -R a+rw {install_dir}')
    cmake_script.cmd(f'chmod -R a+rw {ci_dir}')


def enable_all():
    if target_platform() != 'windows':
        all_backends = [
            'ensemble', 'identity', 'square', 'repeat', 'tensorflow',
            'onnxruntime', 'python', 'dali', 'pytorch', 'openvino', 'fil',
            'tensorrt'
        ]
        all_repoagents = ['checksum']
        # DLIS-4491: Add redis cache to build
        all_caches = ['local']
        all_filesystems = ['gcs', 's3', 'azure_storage']
        all_endpoints = ['http', 'grpc', 'sagemaker', 'vertex-ai']

        FLAGS.enable_logging = True
        FLAGS.enable_stats = True
        FLAGS.enable_metrics = True
        FLAGS.enable_gpu_metrics = True
        FLAGS.enable_cpu_metrics = True
        FLAGS.enable_tracing = True
        FLAGS.enable_nvtx = True
        FLAGS.enable_gpu = True
    else:
        all_backends = [
            'ensemble', 'identity', 'square', 'repeat', 'onnxruntime',
            'openvino', 'tensorrt'
        ]
        all_repoagents = ['checksum']
        # DLIS-4491: Add redis cache to build
        all_caches = ['local']
        all_filesystems = []
        all_endpoints = ['http', 'grpc']

        FLAGS.enable_logging = True
        FLAGS.enable_stats = True
        FLAGS.enable_tracing = True
        FLAGS.enable_gpu = True

    requested_backends = []
    for be in FLAGS.backend:
        parts = be.split(':')
        requested_backends += [parts[0]]
    for be in all_backends:
        if be not in requested_backends:
            FLAGS.backend += [be]

    requested_repoagents = []
    for ra in FLAGS.repoagent:
        parts = ra.split(':')
        requested_repoagents += [parts[0]]
    for ra in all_repoagents:
        if ra not in requested_repoagents:
            FLAGS.repoagent += [ra]

    requested_caches = []
    for cache in FLAGS.cache:
        parts = cache.split(':')
        requested_caches += [parts[0]]
    for cache in all_caches:
        if cache not in requested_caches:
            FLAGS.cache += [cache]

    for fs in all_filesystems:
        if fs not in FLAGS.filesystem:
            FLAGS.filesystem += [fs]

    for ep in all_endpoints:
        if ep not in FLAGS.endpoint:
            FLAGS.endpoint += [ep]


if __name__ == '__main__':
    parser = argparse.ArgumentParser()

    group_qv = parser.add_mutually_exclusive_group()
    group_qv.add_argument('-q',
                          '--quiet',
                          action="store_true",
                          required=False,
                          help='Disable console output.')
    group_qv.add_argument('-v',
                          '--verbose',
                          action="store_true",
                          required=False,
                          help='Enable verbose output.')

    parser.add_argument(
        '--dryrun',
        action="store_true",
        required=False,
        help='Output the build scripts, but do not perform build.')
    parser.add_argument('--no-container-build',
                        action="store_true",
                        required=False,
                        help='Do not use Docker container for build.')
    parser.add_argument(
        '--no-container-interactive',
        action="store_true",
        required=False,
        help=
        'Do not use -it argument to "docker run" when performing container build.'
    )
    parser.add_argument(
        '--no-container-pull',
        action="store_true",
        required=False,
        help='Do not use Docker --pull argument when building container.')
    parser.add_argument(
        '--container-memory',
        default=None,
        required=False,
        help='Value for Docker --memory argument. Used only for windows builds.'
    )
    parser.add_argument(
        '--target-platform',
        required=False,
        default=None,
        help=
        'Target platform for build, can be "linux", "windows" or "jetpack". If not specified, build targets the current platform.'
    )
    parser.add_argument(
        '--target-machine',
        required=False,
        default=None,
        help=
        'Target machine/architecture for build. If not specified, build targets the current machine/architecture.'
    )

    parser.add_argument('--build-id',
                        type=str,
                        required=False,
                        help='Build ID associated with the build.')
    parser.add_argument('--build-sha',
                        type=str,
                        required=False,
                        help='SHA associated with the build.')
    parser.add_argument(
        '--build-dir',
        type=str,
        required=False,
        help=
        'Build directory. All repo clones and builds will be performed in this directory.'
    )
    parser.add_argument(
        '--install-dir',
        type=str,
        required=False,
        default=None,
        help='Install directory, default is <builddir>/opt/tritonserver.')
    parser.add_argument(
        '--cmake-dir',
        type=str,
        required=False,
        help='Directory containing the CMakeLists.txt file for Triton server.')
    parser.add_argument(
        '--tmp-dir',
        type=str,
        required=False,
        default='/tmp',
        help=
        'Temporary directory used for building inside docker. Default is /tmp.')
    parser.add_argument(
        '--library-paths',
        action='append',
        required=False,
        default=None,
        help=
        'Specify library paths for respective backends in build as <backend-name>[:<library_path>].'
    )
    parser.add_argument(
        '--build-type',
        required=False,
        default='Release',
        help=
        'Build type, one of "Release", "Debug", "RelWithDebInfo" or "MinSizeRel". Default is "Release".'
    )
    parser.add_argument(
        '-j',
        '--build-parallel',
        type=int,
        required=False,
        default=None,
        help='Build parallelism. Defaults to 2 * number-of-cores.')

    parser.add_argument(
        '--github-organization',
        type=str,
        required=False,
        default='https://github.com/triton-inference-server',
        help=
        'The GitHub organization containing the repos used for the build. Defaults to "https://github.com/triton-inference-server".'
    )
    parser.add_argument(
        '--version',
        type=str,
        required=False,
        help=
        'The Triton version. If not specified defaults to the value in the TRITON_VERSION file.'
    )
    parser.add_argument(
        '--container-version',
        type=str,
        required=False,
        help=
        'The Triton container version to build. If not specified the container version will be chosen automatically based on --version value.'
    )
    parser.add_argument(
        '--upstream-container-version',
        type=str,
        required=False,
        help=
        'The upstream container version to use for the build. If not specified the upstream container version will be chosen automatically based on --version value.'
    )
    parser.add_argument(
        '--container-prebuild-command',
        type=str,
        required=False,
        help=
        'When performing a container build, this command will be executed within the container just before the build it performed.'
    )
    parser.add_argument(
        '--no-container-source',
        action="store_true",
        required=False,
        help='Do not include OSS source code in Docker container.')
    parser.add_argument(
        '--image',
        action='append',
        required=False,
        help=
        'Use specified Docker image in build as <image-name>,<full-image-name>. <image-name> can be "base", "gpu-base", "tensorflow", or "pytorch".'
    )

    parser.add_argument(
        '--enable-all',
        action="store_true",
        required=False,
        help=
        'Enable all standard released Triton features, backends, repository agents, caches, endpoints and file systems.'
    )
    parser.add_argument('--enable-logging',
                        action="store_true",
                        required=False,
                        help='Enable logging.')
    parser.add_argument('--enable-stats',
                        action="store_true",
                        required=False,
                        help='Enable statistics collection.')
    parser.add_argument('--enable-metrics',
                        action="store_true",
                        required=False,
                        help='Enable metrics reporting.')
    parser.add_argument('--enable-gpu-metrics',
                        action="store_true",
                        required=False,
                        help='Include GPU metrics in reported metrics.')
    parser.add_argument('--enable-cpu-metrics',
                        action="store_true",
                        required=False,
                        help='Include CPU metrics in reported metrics.')
    parser.add_argument('--enable-tracing',
                        action="store_true",
                        required=False,
                        help='Enable tracing.')
    parser.add_argument('--enable-nvtx',
                        action="store_true",
                        required=False,
                        help='Enable NVTX.')
    parser.add_argument('--enable-gpu',
                        action="store_true",
                        required=False,
                        help='Enable GPU support.')
    parser.add_argument('--enable-mali-gpu',
                        action="store_true",
                        required=False,
                        help='Enable ARM MALI GPU support.')
    parser.add_argument(
        '--min-compute-capability',
        type=str,
        required=False,
        default='6.0',
        help='Minimum CUDA compute capability supported by server.')

    parser.add_argument(
        '--endpoint',
        action='append',
        required=False,
        help=
        'Include specified endpoint in build. Allowed values are "grpc", "http", "vertex-ai" and "sagemaker".'
    )
    parser.add_argument(
        '--filesystem',
        action='append',
        required=False,
        help=
        'Include specified filesystem in build. Allowed values are "gcs", "azure_storage" and "s3".'
    )
    parser.add_argument(
        '--no-core-build',
        action="store_true",
        required=False,
        help='Do not build Triton core shared library or executable.')
    parser.add_argument(
        '--backend',
        action='append',
        required=False,
        help=
        'Include specified backend in build as <backend-name>[:<repo-tag>]. If <repo-tag> starts with "pull/" then it refers to a pull-request reference, otherwise <repo-tag> indicates the git tag/branch to use for the build. If the version is non-development then the default <repo-tag> is the release branch matching the container version (e.g. version YY.MM -> branch rYY.MM); otherwise the default <repo-tag> is "main" (e.g. version YY.MMdev -> branch main).'
    )
    parser.add_argument(
        '--repo-tag',
        action='append',
        required=False,
        help=
        'The version of a component to use in the build as <component-name>:<repo-tag>. <component-name> can be "common", "core", "backend" or "thirdparty". <repo-tag> indicates the git tag/branch to use for the build. Currently <repo-tag> does not support pull-request reference. If the version is non-development then the default <repo-tag> is the release branch matching the container version (e.g. version YY.MM -> branch rYY.MM); otherwise the default <repo-tag> is "main" (e.g. version YY.MMdev -> branch main).'
    )
    parser.add_argument(
        '--repoagent',
        action='append',
        required=False,
        help=
        'Include specified repo agent in build as <repoagent-name>[:<repo-tag>]. If <repo-tag> starts with "pull/" then it refers to a pull-request reference, otherwise <repo-tag> indicates the git tag/branch to use for the build. If the version is non-development then the default <repo-tag> is the release branch matching the container version (e.g. version YY.MM -> branch rYY.MM); otherwise the default <repo-tag> is "main" (e.g. version YY.MMdev -> branch main).'
    )
    parser.add_argument(
        '--cache',
        action='append',
        required=False,
        help=
        'Include specified cache in build as <cache-name>[:<repo-tag>]. If <repo-tag> starts with "pull/" then it refers to a pull-request reference, otherwise <repo-tag> indicates the git tag/branch to use for the build. If the version is non-development then the default <repo-tag> is the release branch matching the container version (e.g. version YY.MM -> branch rYY.MM); otherwise the default <repo-tag> is "main" (e.g. version YY.MMdev -> branch main).'
    )
    parser.add_argument(
        '--no-force-clone',
        action="store_true",
        default=False,
        help='Do not create fresh clones of repos that have already been cloned.'
    )
    parser.add_argument(
        '--extra-core-cmake-arg',
        action='append',
        required=False,
        help=
        'Extra CMake argument as <name>=<value>. The argument is passed to CMake as -D<name>=<value> and is included after all CMake arguments added by build.py for the core builds.'
    )
    parser.add_argument(
        '--override-core-cmake-arg',
        action='append',
        required=False,
        help=
        'Override specified CMake argument in the build as <name>=<value>. The argument is passed to CMake as -D<name>=<value>. This flag only impacts CMake arguments that are used by build.py. To unconditionally add a CMake argument to the core build use --extra-core-cmake-arg.'
    )
    parser.add_argument(
        '--extra-backend-cmake-arg',
        action='append',
        required=False,
        help=
        'Extra CMake argument for a backend build as <backend>:<name>=<value>. The argument is passed to CMake as -D<name>=<value> and is included after all CMake arguments added by build.py for the backend.'
    )
    parser.add_argument(
        '--override-backend-cmake-arg',
        action='append',
        required=False,
        help=
        'Override specified backend CMake argument in the build as <backend>:<name>=<value>. The argument is passed to CMake as -D<name>=<value>. This flag only impacts CMake arguments that are used by build.py. To unconditionally add a CMake argument to the backend build use --extra-backend-cmake-arg.'
    )

    FLAGS = parser.parse_args()

    if FLAGS.image is None:
        FLAGS.image = []
    if FLAGS.repo_tag is None:
        FLAGS.repo_tag = []
    if FLAGS.backend is None:
        FLAGS.backend = []
    if FLAGS.endpoint is None:
        FLAGS.endpoint = []
    if FLAGS.filesystem is None:
        FLAGS.filesystem = []
    if FLAGS.repoagent is None:
        FLAGS.repoagent = []
    if FLAGS.cache is None:
        FLAGS.cache = []
    if FLAGS.library_paths is None:
        FLAGS.library_paths = []
    if FLAGS.extra_core_cmake_arg is None:
        FLAGS.extra_core_cmake_arg = []
    if FLAGS.override_core_cmake_arg is None:
        FLAGS.override_core_cmake_arg = []
    if FLAGS.override_backend_cmake_arg is None:
        FLAGS.override_backend_cmake_arg = []
    if FLAGS.extra_backend_cmake_arg is None:
        FLAGS.extra_backend_cmake_arg = []

    # if --enable-all is specified, then update FLAGS to enable all
    # settings, backends, repo-agents, caches, file systems, endpoints, etc.
    if FLAGS.enable_all:
        enable_all()

    # When doing a docker build, --build-dir, --install-dir and
    # --cmake-dir must not be set. We will use the build/ subdir
    # within the server/ repo that contains this build.py script for
    # --build-dir. If not doing a docker build, --build-dir must be
    # set.
    if FLAGS.no_container_build:
        if FLAGS.build_dir is None:
            fail('--no-container-build requires --build-dir')
        if FLAGS.install_dir is None:
            FLAGS.install_dir = os.path.join(FLAGS.build_dir, "opt",
                                             "tritonserver")
        if FLAGS.cmake_dir is None:
            FLAGS.cmake_dir = THIS_SCRIPT_DIR
    else:
        if FLAGS.build_dir is not None:
            fail('--build-dir must not be set for container-based build')
        if FLAGS.install_dir is not None:
            fail('--install-dir must not be set for container-based build')
        if FLAGS.cmake_dir is not None:
            fail('--cmake-dir must not be set for container-based build')
        FLAGS.build_dir = os.path.join(THIS_SCRIPT_DIR, 'build')

    # Determine the versions. Start with Triton version, if --version
    # is not explicitly specified read from TRITON_VERSION file.
    if FLAGS.version is None:
        with open(os.path.join(THIS_SCRIPT_DIR, 'TRITON_VERSION'),
                  "r") as vfile:
            FLAGS.version = vfile.readline().strip()

    if FLAGS.build_parallel is None:
        FLAGS.build_parallel = multiprocessing.cpu_count() * 2

    log('Building Triton Inference Server')
    log('platform {}'.format(target_platform()))
    log('machine {}'.format(target_machine()))
    log('version {}'.format(FLAGS.version))
    log('build dir {}'.format(FLAGS.build_dir))
    log('install dir {}'.format(FLAGS.install_dir))
    log('cmake dir {}'.format(FLAGS.cmake_dir))

    # Determine the default repo-tag that should be used for images,
    # backends, repo-agents, and caches if a repo-tag is not given
    # explicitly. For release branches we use the release branch as
    # the default, otherwise we use 'main'.
    default_repo_tag = 'main'
    cver = FLAGS.container_version
    if cver is None:
        if FLAGS.version not in TRITON_VERSION_MAP:
            fail(
                'unable to determine default repo-tag, container version not known for {}'
                .format(FLAGS.version))
        cver = TRITON_VERSION_MAP[FLAGS.version][0]
    if not cver.endswith('dev'):
        default_repo_tag = 'r' + cver
    log('default repo-tag: {}'.format(default_repo_tag))

    # For other versions use the TRITON_VERSION_MAP unless explicitly
    # given.
    FLAGS.container_version, FLAGS.upstream_container_version = container_versions(
        FLAGS.version, FLAGS.container_version,
        FLAGS.upstream_container_version)

    log('container version {}'.format(FLAGS.container_version))
    log('upstream container version {}'.format(
        FLAGS.upstream_container_version))

    for ep in FLAGS.endpoint:
        log(f'endpoint "{ep}"')
    for fs in FLAGS.filesystem:
        log(f'filesystem "{fs}"')

    # Initialize map of backends to build and repo-tag for each.
    backends = {}
    for be in FLAGS.backend:
        parts = be.split(':')
        if len(parts) == 1:
            parts.append(default_repo_tag)
        if parts[0] == 'tensorflow1':
            fail(
                'Starting from Triton version 23.04, support for TensorFlow 1 has been discontinued. Please switch to Tensorflow 2.'
            )
        if parts[0] == 'tensorflow2':
            parts[0] = 'tensorflow'
        log('backend "{}" at tag/branch "{}"'.format(parts[0], parts[1]))
        backends[parts[0]] = parts[1]

    # Initialize map of repo agents to build and repo-tag for each.
    repoagents = {}
    for be in FLAGS.repoagent:
        parts = be.split(':')
        if len(parts) == 1:
            parts.append(default_repo_tag)
        log('repoagent "{}" at tag/branch "{}"'.format(parts[0], parts[1]))
        repoagents[parts[0]] = parts[1]

    # Initialize map of caches to build and repo-tag for each.
    caches = {}
    for be in FLAGS.cache:
        parts = be.split(':')
        if len(parts) == 1:
            parts.append(default_repo_tag)
        log('cache "{}" at tag/branch "{}"'.format(parts[0], parts[1]))
        caches[parts[0]] = parts[1]

    # Initialize map of docker images.
    images = {}
    for img in FLAGS.image:
        parts = img.split(',')
        fail_if(
            len(parts) != 2,
            '--image must specify <image-name>,<full-image-registry>')
        fail_if(
            parts[0]
            not in ['base', 'gpu-base', 'pytorch', 'tensorflow',
                    'tensorflow2'], 'unsupported value for --image')
        log('image "{}": "{}"'.format(parts[0], parts[1]))
        if parts[0] == 'tensorflow2':
            parts[0] = 'tensorflow'
        images[parts[0]] = parts[1]

    # Initialize map of library paths for each backend.
    library_paths = {}
    for lpath in FLAGS.library_paths:
        parts = lpath.split(':')
        if len(parts) == 2:
            log('backend "{}" library path "{}"'.format(parts[0], parts[1]))
            if parts[0] == 'tensorflow2':
                parts[0] = 'tensorflow'
            library_paths[parts[0]] = parts[1]

    # Parse any explicitly specified cmake arguments
    for cf in FLAGS.extra_core_cmake_arg:
        parts = cf.split('=')
        fail_if(
            len(parts) != 2,
            '--extra-core-cmake-arg must specify <name>=<value>')
        log('CMake core extra "-D{}={}"'.format(parts[0], parts[1]))
        EXTRA_CORE_CMAKE_FLAGS[parts[0]] = parts[1]

    for cf in FLAGS.override_core_cmake_arg:
        parts = cf.split('=')
        fail_if(
            len(parts) != 2,
            '--override-core-cmake-arg must specify <name>=<value>')
        log('CMake core override "-D{}={}"'.format(parts[0], parts[1]))
        OVERRIDE_CORE_CMAKE_FLAGS[parts[0]] = parts[1]

    for cf in FLAGS.extra_backend_cmake_arg:
        parts = cf.split(':', 1)
        fail_if(
            len(parts) != 2,
            '--extra-backend-cmake-arg must specify <backend>:<name>=<value>')
        be = parts[0]
        parts = parts[1].split('=', 1)
        fail_if(
            len(parts) != 2,
            '--extra-backend-cmake-arg must specify <backend>:<name>=<value>')
        fail_if(
            be not in backends,
            '--extra-backend-cmake-arg specifies backend "{}" which is not included in build'
            .format(be))
        log('backend "{}" CMake extra "-D{}={}"'.format(be, parts[0], parts[1]))
        if be not in EXTRA_BACKEND_CMAKE_FLAGS:
            EXTRA_BACKEND_CMAKE_FLAGS[be] = {}
        EXTRA_BACKEND_CMAKE_FLAGS[be][parts[0]] = parts[1]

    for cf in FLAGS.override_backend_cmake_arg:
        parts = cf.split(':', 1)
        fail_if(
            len(parts) != 2,
            '--override-backend-cmake-arg must specify <backend>:<name>=<value>'
        )
        be = parts[0]
        parts = parts[1].split('=', 1)
        fail_if(
            len(parts) != 2,
            '--override-backend-cmake-arg must specify <backend>:<name>=<value>'
        )
        fail_if(
            be not in backends,
            '--override-backend-cmake-arg specifies backend "{}" which is not included in build'
            .format(be))
        log('backend "{}" CMake override "-D{}={}"'.format(
            be, parts[0], parts[1]))
        if be not in OVERRIDE_BACKEND_CMAKE_FLAGS:
            OVERRIDE_BACKEND_CMAKE_FLAGS[be] = {}
        OVERRIDE_BACKEND_CMAKE_FLAGS[be][parts[0]] = parts[1]

    # Initialize map of common components and repo-tag for each.
    components = {
        'common': default_repo_tag,
        'core': default_repo_tag,
        'backend': default_repo_tag,
        'thirdparty': default_repo_tag
    }
    for be in FLAGS.repo_tag:
        parts = be.split(':')
        fail_if(
            len(parts) != 2,
            '--repo-tag must specify <component-name>:<repo-tag>')
        fail_if(
            parts[0] not in components,
            '--repo-tag <component-name> must be "common", "core", "backend", or "thirdparty"'
        )
        components[parts[0]] = parts[1]
    for c in components:
        log('component "{}" at tag/branch "{}"'.format(c, components[c]))

    # Set the build, install, and cmake directories to use for the
    # generated build scripts and Dockerfiles. If building without
    # Docker, these are the directories specified on the cmdline. If
    # building with Docker, we change these to be directories within
    # FLAGS.tmp_dir inside the Docker container.
    script_repo_dir = THIS_SCRIPT_DIR
    script_build_dir = FLAGS.build_dir
    script_install_dir = script_ci_dir = FLAGS.install_dir
    script_cmake_dir = FLAGS.cmake_dir
    if not FLAGS.no_container_build:
        # FLAGS.tmp_dir may be specified with "\" on Windows, adjust
        # to "/" for docker usage.
        script_build_dir = os.path.normpath(
            os.path.join(FLAGS.tmp_dir, 'tritonbuild').replace("\\", "/"))
        script_install_dir = os.path.normpath(
            os.path.join(script_build_dir, 'install'))
        script_ci_dir = os.path.normpath(os.path.join(script_build_dir, 'ci'))
        if target_platform() == 'windows':
            script_repo_dir = script_cmake_dir = os.path.normpath(
                'c:/workspace')
        else:
            script_repo_dir = script_cmake_dir = '/workspace'

    script_name = 'cmake_build'
    if target_platform() == 'windows':
        script_name += '.ps1'

    # Write the build script that invokes cmake for the core, backends, repo-agents, and caches.
    pathlib.Path(FLAGS.build_dir).mkdir(parents=True, exist_ok=True)
    with BuildScript(
            os.path.join(FLAGS.build_dir, script_name),
            verbose=FLAGS.verbose,
            desc=('Build script for Triton Inference Server')) as cmake_script:

        # Run the container pre-build command if the cmake build is
        # being done within the build container.
        if not FLAGS.no_container_build and FLAGS.container_prebuild_command:
            cmake_script.cmd(FLAGS.container_prebuild_command,
                             check_exitcode=True)
            cmake_script.blankln()

        # Commands to build the core shared library and the server executable.
        if not FLAGS.no_core_build:
            core_build(cmake_script, script_repo_dir, script_cmake_dir,
                       script_build_dir, script_install_dir, components,
                       backends)

        # Commands to build each backend...
        for be in backends:
            # Core backends are not built separately from core so skip...
            if (be in CORE_BACKENDS):
                continue

            # If armnn_tflite backend, source from external repo for git clone
            if be == 'armnn_tflite':
                github_organization = 'https://gitlab.com/arm-research/smarter/'
            else:
                github_organization = FLAGS.github_organization

            backend_build(be, cmake_script, backends[be], script_build_dir,
                          script_install_dir, github_organization, images,
                          components, library_paths)

        # Commands to build each repo agent...
        for ra in repoagents:
            repo_agent_build(ra, cmake_script, script_build_dir,
                             script_install_dir, repoagent_repo, repoagents)

        # Commands to build each cache...
        for cache in caches:
            cache_build(cache, cmake_script, script_build_dir,
                        script_install_dir, cache_repo, caches)

        # Commands needed only when building with Docker...
        if not FLAGS.no_container_build:
            # Commands to collect all the build artifacts needed for CI
            # testing.
            cibase_build(cmake_script, script_repo_dir, script_cmake_dir,
                         script_build_dir, script_install_dir, script_ci_dir,
                         backends)

            # When building with Docker the install and ci artifacts
            # written to the build-dir while running the docker container
            # may have root ownership, so give them permissions to be
            # managed by all users on the host system.
            if target_platform() != 'windows':
                finalize_build(cmake_script, script_install_dir, script_ci_dir)

    # If --no-container-build is not specified then we perform the
    # actual build within a docker container and from that create the
    # final tritonserver docker image. For the build we need to
    # generate a few Dockerfiles and a top-level script that drives
    # the build process.
    if not FLAGS.no_container_build:
        script_name = 'docker_build'
        if target_platform() == 'windows':
            script_name += '.ps1'

        create_build_dockerfiles(script_build_dir, images, backends, repoagents,
                                 caches, FLAGS.endpoint)
        create_docker_build_script(script_name, script_install_dir,
                                   script_ci_dir)

    # In not dry-run, execute the script to perform the build...  If a
    # container-based build is requested use 'docker_build' script,
    # otherwise build directly on this system using cmake script.
    if not FLAGS.dryrun:
        if target_platform() == 'windows':
            p = subprocess.Popen(
                ['powershell.exe', '-noexit', '-File', f'./{script_name}'],
                cwd=FLAGS.build_dir)
        else:
            p = subprocess.Popen([f'./{script_name}'], cwd=FLAGS.build_dir)
        p.wait()
        fail_if(p.returncode != 0, 'build failed')<|MERGE_RESOLUTION|>--- conflicted
+++ resolved
@@ -1126,10 +1126,7 @@
             software-properties-common \
             libb64-0d \
             libcurl4-openssl-dev \
-<<<<<<< HEAD
-=======
             libre2-9 \
->>>>>>> ec3748b5
             git \
             gperf \
             dirmngr \
